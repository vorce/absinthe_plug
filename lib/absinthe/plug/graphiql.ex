--- conflicted
+++ resolved
@@ -2,7 +2,6 @@
   @moduledoc """
   Provides a GraphiQL interface.
 
-<<<<<<< HEAD
   ## Examples
 
   Serve the GraphiQL "advanced" interface at `/graphiql`, but only in
@@ -21,16 +20,6 @@
           Absinthe.Plug.GraphiQL,
           schema: MyApp.Schema,
           interface: :simple
-      end
-=======
-  ## Usage
-
-  ```elixir
-  if Mix.env == :dev do
-    plug Absinthe.Plug.GraphiQL
-  end
-  ```
->>>>>>> 998b2a02
 
   ## Interface Selection
 
@@ -120,14 +109,6 @@
         |> Poison.encode!(pretty: true)
         |> js_escape
 
-<<<<<<< HEAD
-=======
-        html = case interface do
-          :advanced -> graphiql_workspace_html(@graphiql_workspace_version, query, var_string)
-          :simple -> graphiql_html(@graphiql_version, query, var_string, result)
-        end
-
->>>>>>> 998b2a02
         conn
         |> render_interface(interface, query: query, var_string: var_string, result: result)
 
